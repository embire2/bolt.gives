import React from 'react';
import { Switch } from '~/components/ui/Switch';
import { PromptLibrary } from '~/lib/common/prompt-library';
import { useSettings } from '~/lib/hooks/useSettings';

export default function FeaturesTab() {
<<<<<<< HEAD
  const { debug, enableDebugMode, isLocalModel, enableLocalModels, enableEventLogs, promptId, setPromptId } =
    useSettings();
=======
  const { debug, enableDebugMode, isLocalModel, enableLocalModels, eventLogs, enableEventLogs, useLatestBranch, enableLatestBranch } = useSettings();

>>>>>>> 02621e35
  const handleToggle = (enabled: boolean) => {
    enableDebugMode(enabled);
    enableEventLogs(enabled);
  };

  return (
    <div className="p-4 bg-bolt-elements-bg-depth-2 border border-bolt-elements-borderColor rounded-lg mb-4">
      <div className="mb-6">
        <h3 className="text-lg font-medium text-bolt-elements-textPrimary mb-4">Optional Features</h3>
        <div className="space-y-4">
          <div className="flex items-center justify-between">
            <span className="text-bolt-elements-textPrimary">Debug Features</span>
            <Switch className="ml-auto" checked={debug} onCheckedChange={handleToggle} />
          </div>
          <div className="flex items-center justify-between">
            <div>
              <span className="text-bolt-elements-textPrimary">Use Main Branch</span>
              <p className="text-sm text-bolt-elements-textSecondary">Check for updates against the main branch instead of stable</p>
            </div>
            <Switch className="ml-auto" checked={useLatestBranch} onCheckedChange={enableLatestBranch} />
          </div>
        </div>
      </div>

      <div className="mb-6 border-t border-bolt-elements-borderColor pt-4">
        <h3 className="text-lg font-medium text-bolt-elements-textPrimary mb-4">Experimental Features</h3>
        <p className="text-sm text-bolt-elements-textSecondary mb-4">
          Disclaimer: Experimental features may be unstable and are subject to change.
        </p>

        <div className="flex items-center justify-between mb-2">
          <span className="text-bolt-elements-textPrimary">Experimental Providers</span>
          <Switch className="ml-auto" checked={isLocalModel} onCheckedChange={enableLocalModels} />
        </div>
        <div className="flex items-start justify-between pt-4 mb-2 gap-2">
          <div className="flex-1 max-w-[200px]">
            <span className="text-bolt-elements-textPrimary">Prompt Library</span>
            <p className="text-sm text-bolt-elements-textSecondary mb-4">
              Choose a prompt from the library to use as the system prompt.
            </p>
          </div>
          <select
            value={promptId}
            onChange={(e) => setPromptId(e.target.value)}
            className="flex-1 p-2 ml-auto rounded-lg border border-bolt-elements-borderColor bg-bolt-elements-prompt-background text-bolt-elements-textPrimary focus:outline-none focus:ring-2 focus:ring-bolt-elements-focus transition-all text-sm min-w-[100px]"
          >
            {PromptLibrary.getList().map((x) => (
              <option value={x.id}>{x.label}</option>
            ))}
          </select>
        </div>
      </div>
    </div>
  );
}<|MERGE_RESOLUTION|>--- conflicted
+++ resolved
@@ -4,13 +4,18 @@
 import { useSettings } from '~/lib/hooks/useSettings';
 
 export default function FeaturesTab() {
-<<<<<<< HEAD
-  const { debug, enableDebugMode, isLocalModel, enableLocalModels, enableEventLogs, promptId, setPromptId } =
-    useSettings();
-=======
-  const { debug, enableDebugMode, isLocalModel, enableLocalModels, eventLogs, enableEventLogs, useLatestBranch, enableLatestBranch } = useSettings();
+  const {
+    debug,
+    enableDebugMode,
+    isLocalModel,
+    enableLocalModels,
+    enableEventLogs,
+    isLatestBranch,
+    enableLatestBranch,
+    promptId,
+    setPromptId,
+  } = useSettings();
 
->>>>>>> 02621e35
   const handleToggle = (enabled: boolean) => {
     enableDebugMode(enabled);
     enableEventLogs(enabled);
@@ -28,9 +33,11 @@
           <div className="flex items-center justify-between">
             <div>
               <span className="text-bolt-elements-textPrimary">Use Main Branch</span>
-              <p className="text-sm text-bolt-elements-textSecondary">Check for updates against the main branch instead of stable</p>
+              <p className="text-sm text-bolt-elements-textSecondary">
+                Check for updates against the main branch instead of stable
+              </p>
             </div>
-            <Switch className="ml-auto" checked={useLatestBranch} onCheckedChange={enableLatestBranch} />
+            <Switch className="ml-auto" checked={isLatestBranch} onCheckedChange={enableLatestBranch} />
           </div>
         </div>
       </div>
