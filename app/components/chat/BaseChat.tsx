/*
 * @ts-nocheck
 * Preventing TS checks with files presented in the video for a better presentation.
 */
import type { JSONValue, Message } from 'ai';
import React, { type RefCallback, useEffect, useState } from 'react';
import { ClientOnly } from 'remix-utils/client-only';
import { Menu } from '~/components/sidebar/Menu.client';
import { IconButton } from '~/components/ui/IconButton';
import { Workbench } from '~/components/workbench/Workbench.client';
import { classNames } from '~/utils/classNames';
import { PROVIDER_LIST } from '~/utils/constants';
import { Messages } from './Messages.client';
import { SendButton } from './SendButton.client';
import { APIKeyManager, getApiKeysFromCookies } from './APIKeyManager';
import Cookies from 'js-cookie';
import * as Tooltip from '@radix-ui/react-tooltip';

import styles from './BaseChat.module.scss';
import { ExportChatButton } from '~/components/chat/chatExportAndImport/ExportChatButton';
import { ImportButtons } from '~/components/chat/chatExportAndImport/ImportButtons';
import { ExamplePrompts } from '~/components/chat/ExamplePrompts';
import GitCloneButton from './GitCloneButton';

import FilePreview from './FilePreview';
import { ModelSelector } from '~/components/chat/ModelSelector';
import { SpeechRecognitionButton } from '~/components/chat/SpeechRecognition';
import type { ProviderInfo } from '~/types/model';
import { ScreenshotStateManager } from './ScreenshotStateManager';
import { toast } from 'react-toastify';
import StarterTemplates from './StarterTemplates';
import type { ActionAlert } from '~/types/actions';
import ChatAlert from './ChatAlert';
import type { ModelInfo } from '~/lib/modules/llm/types';
import ProgressCompilation from './ProgressCompilation';
import type { ProgressAnnotation } from '~/types/context';
<<<<<<< HEAD
import type { ActionRunner } from '~/lib/runtime/action-runner';
=======
import { LOCAL_PROVIDERS } from '~/lib/stores/settings';
>>>>>>> 220e2da7

const TEXTAREA_MIN_HEIGHT = 76;

interface BaseChatProps {
  textareaRef?: React.RefObject<HTMLTextAreaElement> | undefined;
  messageRef?: RefCallback<HTMLDivElement> | undefined;
  scrollRef?: RefCallback<HTMLDivElement> | undefined;
  showChat?: boolean;
  chatStarted?: boolean;
  isStreaming?: boolean;
  messages?: Message[];
  description?: string;
  enhancingPrompt?: boolean;
  promptEnhanced?: boolean;
  input?: string;
  model?: string;
  setModel?: (model: string) => void;
  provider?: ProviderInfo;
  setProvider?: (provider: ProviderInfo) => void;
  providerList?: ProviderInfo[];
  handleStop?: () => void;
  sendMessage?: (event: React.UIEvent, messageInput?: string) => void;
  handleInputChange?: (event: React.ChangeEvent<HTMLTextAreaElement>) => void;
  enhancePrompt?: () => void;
  importChat?: (description: string, messages: Message[]) => Promise<void>;
  exportChat?: () => void;
  uploadedFiles?: File[];
  setUploadedFiles?: (files: File[]) => void;
  imageDataList?: string[];
  setImageDataList?: (dataList: string[]) => void;
  actionAlert?: ActionAlert;
  clearAlert?: () => void;
  data?: JSONValue[] | undefined;
  actionRunner?: ActionRunner;
}

export const BaseChat = React.forwardRef<HTMLDivElement, BaseChatProps>(
  (
    {
      textareaRef,
      messageRef,
      scrollRef,
      showChat = true,
      chatStarted = false,
      isStreaming = false,
      model,
      setModel,
      provider,
      setProvider,
      providerList,
      input = '',
      enhancingPrompt,
      handleInputChange,

      // promptEnhanced,
      enhancePrompt,
      sendMessage,
      handleStop,
      importChat,
      exportChat,
      uploadedFiles = [],
      setUploadedFiles,
      imageDataList = [],
      setImageDataList,
      messages,
      actionAlert,
      clearAlert,
      data,
      actionRunner,
    },
    ref,
  ) => {
    const TEXTAREA_MAX_HEIGHT = chatStarted ? 400 : 200;
    const [apiKeys, setApiKeys] = useState<Record<string, string>>(getApiKeysFromCookies());
    const [modelList, setModelList] = useState<ModelInfo[]>([]);
    const [isModelSettingsCollapsed, setIsModelSettingsCollapsed] = useState(false);
    const [isListening, setIsListening] = useState(false);
    const [recognition, setRecognition] = useState<SpeechRecognition | null>(null);
    const [transcript, setTranscript] = useState('');
    const [isModelLoading, setIsModelLoading] = useState<string | undefined>('all');
    const [progressAnnotations, setProgressAnnotations] = useState<ProgressAnnotation[]>([]);
    useEffect(() => {
      if (data) {
        const progressList = data.filter(
          (x) => typeof x === 'object' && (x as any).type === 'progress',
        ) as ProgressAnnotation[];
        setProgressAnnotations(progressList);
      }
    }, [data]);
    useEffect(() => {
      console.log(transcript);
    }, [transcript]);

    useEffect(() => {
      if (typeof window !== 'undefined' && ('SpeechRecognition' in window || 'webkitSpeechRecognition' in window)) {
        const SpeechRecognition = window.SpeechRecognition || window.webkitSpeechRecognition;
        const recognition = new SpeechRecognition();
        recognition.continuous = true;
        recognition.interimResults = true;

        recognition.onresult = (event) => {
          const transcript = Array.from(event.results)
            .map((result) => result[0])
            .map((result) => result.transcript)
            .join('');

          setTranscript(transcript);

          if (handleInputChange) {
            const syntheticEvent = {
              target: { value: transcript },
            } as React.ChangeEvent<HTMLTextAreaElement>;
            handleInputChange(syntheticEvent);
          }
        };

        recognition.onerror = (event) => {
          console.error('Speech recognition error:', event.error);
          setIsListening(false);
        };

        setRecognition(recognition);
      }
    }, []);

    useEffect(() => {
      if (typeof window !== 'undefined') {
        let parsedApiKeys: Record<string, string> | undefined = {};

        try {
          parsedApiKeys = getApiKeysFromCookies();
          setApiKeys(parsedApiKeys);
        } catch (error) {
          console.error('Error loading API keys from cookies:', error);
          Cookies.remove('apiKeys');
        }

        setIsModelLoading('all');
        fetch('/api/models')
          .then((response) => response.json())
          .then((data) => {
            const typedData = data as { modelList: ModelInfo[] };
            setModelList(typedData.modelList);
          })
          .catch((error) => {
            console.error('Error fetching model list:', error);
          })
          .finally(() => {
            setIsModelLoading(undefined);
          });
      }
    }, [providerList, provider]);

    const onApiKeysChange = async (providerName: string, apiKey: string) => {
      const newApiKeys = { ...apiKeys, [providerName]: apiKey };
      setApiKeys(newApiKeys);
      Cookies.set('apiKeys', JSON.stringify(newApiKeys));

      setIsModelLoading(providerName);

      let providerModels: ModelInfo[] = [];

      try {
        const response = await fetch(`/api/models/${encodeURIComponent(providerName)}`);
        const data = await response.json();
        providerModels = (data as { modelList: ModelInfo[] }).modelList;
      } catch (error) {
        console.error('Error loading dynamic models for:', providerName, error);
      }

      // Only update models for the specific provider
      setModelList((prevModels) => {
        const otherModels = prevModels.filter((model) => model.provider !== providerName);
        return [...otherModels, ...providerModels];
      });
      setIsModelLoading(undefined);
    };

    const startListening = () => {
      if (recognition) {
        recognition.start();
        setIsListening(true);
      }
    };

    const stopListening = () => {
      if (recognition) {
        recognition.stop();
        setIsListening(false);
      }
    };

    const handleSendMessage = (event: React.UIEvent, messageInput?: string) => {
      if (sendMessage) {
        sendMessage(event, messageInput);

        if (recognition) {
          recognition.abort(); // Stop current recognition
          setTranscript(''); // Clear transcript
          setIsListening(false);

          // Clear the input by triggering handleInputChange with empty value
          if (handleInputChange) {
            const syntheticEvent = {
              target: { value: '' },
            } as React.ChangeEvent<HTMLTextAreaElement>;
            handleInputChange(syntheticEvent);
          }
        }
      }
    };

    const handleFileUpload = () => {
      const input = document.createElement('input');
      input.type = 'file';
      input.accept = 'image/*';

      input.onchange = async (e) => {
        const file = (e.target as HTMLInputElement).files?.[0];

        if (file) {
          const reader = new FileReader();

          reader.onload = (e) => {
            const base64Image = e.target?.result as string;
            setUploadedFiles?.([...uploadedFiles, file]);
            setImageDataList?.([...imageDataList, base64Image]);
          };
          reader.readAsDataURL(file);
        }
      };

      input.click();
    };

    const handlePaste = async (e: React.ClipboardEvent) => {
      const items = e.clipboardData?.items;

      if (!items) {
        return;
      }

      for (const item of items) {
        if (item.type.startsWith('image/')) {
          e.preventDefault();

          const file = item.getAsFile();

          if (file) {
            const reader = new FileReader();

            reader.onload = (e) => {
              const base64Image = e.target?.result as string;
              setUploadedFiles?.([...uploadedFiles, file]);
              setImageDataList?.([...imageDataList, base64Image]);
            };
            reader.readAsDataURL(file);
          }

          break;
        }
      }
    };

    const baseChat = (
      <div
        ref={ref}
        className={classNames(styles.BaseChat, 'relative flex h-full w-full overflow-hidden')}
        data-chat-visible={showChat}
      >
        <ClientOnly>{() => <Menu />}</ClientOnly>
        <div ref={scrollRef} className="flex flex-col lg:flex-row overflow-y-auto w-full h-full">
          <div className={classNames(styles.Chat, 'flex flex-col flex-grow lg:min-w-[var(--chat-min-width)] h-full')}>
            {!chatStarted && (
              <div id="intro" className="mt-[16vh] max-w-chat mx-auto text-center px-4 lg:px-0">
                <h1 className="text-3xl lg:text-6xl font-bold text-bolt-elements-textPrimary mb-4 animate-fade-in">
                  Where ideas begin
                </h1>
                <p className="text-md lg:text-xl mb-8 text-bolt-elements-textSecondary animate-fade-in animation-delay-200">
                  Bring ideas to life in seconds or get help on existing projects.
                </p>
              </div>
            )}
            <div
              className={classNames('pt-6 px-2 sm:px-6', {
                'h-full flex flex-col': chatStarted,
              })}
              ref={scrollRef}
            >
              <ClientOnly>
                {() => {
                  return chatStarted ? (
                    <Messages
                      ref={messageRef}
                      className="flex flex-col w-full flex-1 max-w-chat pb-6 mx-auto z-1"
                      messages={messages}
                      isStreaming={isStreaming}
                    />
                  ) : null;
                }}
              </ClientOnly>
              <div
                className={classNames('flex flex-col gap-4 w-full max-w-chat mx-auto z-prompt mb-6', {
                  'sticky bottom-2': chatStarted,
                })}
              >
                <div className="bg-bolt-elements-background-depth-2">
                  {actionAlert && (
                    <ChatAlert
                      alert={actionAlert}
                      clearAlert={() => clearAlert?.()}
                      postMessage={(message) => {
                        sendMessage?.({} as any, message);
                        clearAlert?.();
                      }}
                    />
                  )}
                </div>
                {progressAnnotations && <ProgressCompilation data={progressAnnotations} />}
                <div
                  className={classNames(
                    'bg-bolt-elements-background-depth-2 p-3 rounded-lg border border-bolt-elements-borderColor relative w-full max-w-chat mx-auto z-prompt',

                    /*
                     * {
                     *   'sticky bottom-2': chatStarted,
                     * },
                     */
                  )}
                >
                  <svg className={classNames(styles.PromptEffectContainer)}>
                    <defs>
                      <linearGradient
                        id="line-gradient"
                        x1="20%"
                        y1="0%"
                        x2="-14%"
                        y2="10%"
                        gradientUnits="userSpaceOnUse"
                        gradientTransform="rotate(-45)"
                      >
                        <stop offset="0%" stopColor="#b44aff" stopOpacity="0%"></stop>
                        <stop offset="40%" stopColor="#b44aff" stopOpacity="80%"></stop>
                        <stop offset="50%" stopColor="#b44aff" stopOpacity="80%"></stop>
                        <stop offset="100%" stopColor="#b44aff" stopOpacity="0%"></stop>
                      </linearGradient>
                      <linearGradient id="shine-gradient">
                        <stop offset="0%" stopColor="white" stopOpacity="0%"></stop>
                        <stop offset="40%" stopColor="#ffffff" stopOpacity="80%"></stop>
                        <stop offset="50%" stopColor="#ffffff" stopOpacity="80%"></stop>
                        <stop offset="100%" stopColor="white" stopOpacity="0%"></stop>
                      </linearGradient>
                    </defs>
                    <rect className={classNames(styles.PromptEffectLine)} pathLength="100" strokeLinecap="round"></rect>
                    <rect className={classNames(styles.PromptShine)} x="48" y="24" width="70" height="1"></rect>
                  </svg>
                  <div>
                    <ClientOnly>
                      {() => (
                        <div className={isModelSettingsCollapsed ? 'hidden' : ''}>
                          <ModelSelector
                            key={provider?.name + ':' + modelList.length}
                            model={model}
                            setModel={setModel}
                            modelList={modelList}
                            provider={provider}
                            setProvider={setProvider}
                            providerList={providerList || (PROVIDER_LIST as ProviderInfo[])}
                            apiKeys={apiKeys}
                            modelLoading={isModelLoading}
                          />
                          {(providerList || []).length > 0 && provider && !LOCAL_PROVIDERS.includes(provider.name) && (
                            <APIKeyManager
                              provider={provider}
                              apiKey={apiKeys[provider.name] || ''}
                              setApiKey={(key) => {
                                onApiKeysChange(provider.name, key);
                              }}
                            />
                          )}
                        </div>
                      )}
                    </ClientOnly>
                  </div>
                  <FilePreview
                    files={uploadedFiles}
                    imageDataList={imageDataList}
                    onRemove={(index) => {
                      setUploadedFiles?.(uploadedFiles.filter((_, i) => i !== index));
                      setImageDataList?.(imageDataList.filter((_, i) => i !== index));
                    }}
                  />
                  <ClientOnly>
                    {() => (
                      <ScreenshotStateManager
                        setUploadedFiles={setUploadedFiles}
                        setImageDataList={setImageDataList}
                        uploadedFiles={uploadedFiles}
                        imageDataList={imageDataList}
                      />
                    )}
                  </ClientOnly>
                  <div
                    className={classNames(
                      'relative shadow-xs border border-bolt-elements-borderColor backdrop-blur rounded-lg',
                    )}
                  >
                    <textarea
                      ref={textareaRef}
                      className={classNames(
                        'w-full pl-4 pt-4 pr-16 outline-none resize-none text-bolt-elements-textPrimary placeholder-bolt-elements-textTertiary bg-transparent text-sm',
                        'transition-all duration-200',
                        'hover:border-bolt-elements-focus',
                      )}
                      onDragEnter={(e) => {
                        e.preventDefault();
                        e.currentTarget.style.border = '2px solid #1488fc';
                      }}
                      onDragOver={(e) => {
                        e.preventDefault();
                        e.currentTarget.style.border = '2px solid #1488fc';
                      }}
                      onDragLeave={(e) => {
                        e.preventDefault();
                        e.currentTarget.style.border = '1px solid var(--bolt-elements-borderColor)';
                      }}
                      onDrop={(e) => {
                        e.preventDefault();
                        e.currentTarget.style.border = '1px solid var(--bolt-elements-borderColor)';

                        const files = Array.from(e.dataTransfer.files);
                        files.forEach((file) => {
                          if (file.type.startsWith('image/')) {
                            const reader = new FileReader();

                            reader.onload = (e) => {
                              const base64Image = e.target?.result as string;
                              setUploadedFiles?.([...uploadedFiles, file]);
                              setImageDataList?.([...imageDataList, base64Image]);
                            };
                            reader.readAsDataURL(file);
                          }
                        });
                      }}
                      onKeyDown={(event) => {
                        if (event.key === 'Enter') {
                          if (event.shiftKey) {
                            return;
                          }

                          event.preventDefault();

                          if (isStreaming) {
                            handleStop?.();
                            return;
                          }

                          // ignore if using input method engine
                          if (event.nativeEvent.isComposing) {
                            return;
                          }

                          handleSendMessage?.(event);
                        }
                      }}
                      value={input}
                      onChange={(event) => {
                        handleInputChange?.(event);
                      }}
                      onPaste={handlePaste}
                      style={{
                        minHeight: TEXTAREA_MIN_HEIGHT,
                        maxHeight: TEXTAREA_MAX_HEIGHT,
                      }}
                      placeholder="How can Bolt help you today?"
                      translate="no"
                    />
                    <ClientOnly>
                      {() => (
                        <SendButton
                          show={input.length > 0 || isStreaming || uploadedFiles.length > 0}
                          isStreaming={isStreaming}
                          disabled={!providerList || providerList.length === 0}
                          onClick={(event) => {
                            if (isStreaming) {
                              handleStop?.();
                              return;
                            }

                            if (input.length > 0 || uploadedFiles.length > 0) {
                              handleSendMessage?.(event);
                            }
                          }}
                        />
                      )}
                    </ClientOnly>
                    <div className="flex justify-between items-center text-sm p-4 pt-2">
                      <div className="flex gap-1 items-center">
                        <IconButton title="Upload file" className="transition-all" onClick={() => handleFileUpload()}>
                          <div className="i-ph:paperclip text-xl"></div>
                        </IconButton>
                        <IconButton
                          title="Enhance prompt"
                          disabled={input.length === 0 || enhancingPrompt}
                          className={classNames('transition-all', enhancingPrompt ? 'opacity-100' : '')}
                          onClick={() => {
                            enhancePrompt?.();
                            toast.success('Prompt enhanced!');
                          }}
                        >
                          {enhancingPrompt ? (
                            <div className="i-svg-spinners:90-ring-with-bg text-bolt-elements-loader-progress text-xl animate-spin"></div>
                          ) : (
                            <div className="i-bolt:stars text-xl"></div>
                          )}
                        </IconButton>

                        <SpeechRecognitionButton
                          isListening={isListening}
                          onStart={startListening}
                          onStop={stopListening}
                          disabled={isStreaming}
                        />
                        {chatStarted && <ClientOnly>{() => <ExportChatButton exportChat={exportChat} />}</ClientOnly>}
                        <IconButton
                          title="Model Settings"
                          className={classNames('transition-all flex items-center gap-1', {
                            'bg-bolt-elements-item-backgroundAccent text-bolt-elements-item-contentAccent':
                              isModelSettingsCollapsed,
                            'bg-bolt-elements-item-backgroundDefault text-bolt-elements-item-contentDefault':
                              !isModelSettingsCollapsed,
                          })}
                          onClick={() => setIsModelSettingsCollapsed(!isModelSettingsCollapsed)}
                          disabled={!providerList || providerList.length === 0}
                        >
                          <div className={`i-ph:caret-${isModelSettingsCollapsed ? 'right' : 'down'} text-lg`} />
                          {isModelSettingsCollapsed ? <span className="text-xs">{model}</span> : <span />}
                        </IconButton>
                      </div>
                      {input.length > 3 ? (
                        <div className="text-xs text-bolt-elements-textTertiary">
                          Use <kbd className="kdb px-1.5 py-0.5 rounded bg-bolt-elements-background-depth-2">Shift</kbd>{' '}
                          + <kbd className="kdb px-1.5 py-0.5 rounded bg-bolt-elements-background-depth-2">Return</kbd>{' '}
                          a new line
                        </div>
                      ) : null}
                    </div>
                  </div>
                </div>
              </div>
            </div>
            <div className="flex flex-col justify-center gap-5">
              {!chatStarted && (
                <div className="flex justify-center gap-2">
                  {ImportButtons(importChat)}
                  <GitCloneButton importChat={importChat} />
                </div>
              )}
              {!chatStarted &&
                ExamplePrompts((event, messageInput) => {
                  if (isStreaming) {
                    handleStop?.();
                    return;
                  }

                  handleSendMessage?.(event, messageInput);
                })}
              {!chatStarted && <StarterTemplates />}
            </div>
          </div>
          <ClientOnly>
            {() => (
              <Workbench
                actionRunner={actionRunner ?? ({} as ActionRunner)}
                chatStarted={chatStarted}
                isStreaming={isStreaming}
              />
            )}
          </ClientOnly>
        </div>
      </div>
    );

    return <Tooltip.Provider delayDuration={200}>{baseChat}</Tooltip.Provider>;
  },
);<|MERGE_RESOLUTION|>--- conflicted
+++ resolved
@@ -34,11 +34,8 @@
 import type { ModelInfo } from '~/lib/modules/llm/types';
 import ProgressCompilation from './ProgressCompilation';
 import type { ProgressAnnotation } from '~/types/context';
-<<<<<<< HEAD
 import type { ActionRunner } from '~/lib/runtime/action-runner';
-=======
 import { LOCAL_PROVIDERS } from '~/lib/stores/settings';
->>>>>>> 220e2da7
 
 const TEXTAREA_MIN_HEIGHT = 76;
 
