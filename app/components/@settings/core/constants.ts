--- conflicted
+++ resolved
@@ -11,10 +11,7 @@
   'service-status': 'i-ph:activity-bold',
   connection: 'i-ph:wifi-high',
   'event-logs': 'i-ph:list-bullets',
-<<<<<<< HEAD
   mcp: 'i-ph:hard-drives-bold',
-=======
->>>>>>> 66c4fb69
 };
 
 export const TAB_LABELS: Record<TabType, string> = {
@@ -28,10 +25,7 @@
   'service-status': 'Service Status',
   connection: 'Connection',
   'event-logs': 'Event Logs',
-<<<<<<< HEAD
   mcp: 'MCP Servers',
-=======
->>>>>>> 66c4fb69
 };
 
 export const TAB_DESCRIPTIONS: Record<TabType, string> = {
@@ -45,10 +39,7 @@
   'service-status': 'Monitor cloud LLM service status',
   connection: 'Check connection status and settings',
   'event-logs': 'View system events and logs',
-<<<<<<< HEAD
   mcp: 'Configure MCP (Model Context Protocol) servers',
-=======
->>>>>>> 66c4fb69
 };
 
 export const DEFAULT_TAB_CONFIG = [
@@ -63,13 +54,7 @@
   { id: 'mcp', visible: true, window: 'user' as const, order: 7 },
   { id: 'profile', visible: true, window: 'user' as const, order: 8 },
   { id: 'service-status', visible: true, window: 'user' as const, order: 9 },
+  { id: 'settings', visible: true, window: 'user' as const, order: 10 },
 
   // User Window Tabs (In dropdown, initially hidden)
-<<<<<<< HEAD
-  { id: 'settings', visible: false, window: 'user' as const, order: 10 },
-=======
-  { id: 'profile', visible: true, window: 'user' as const, order: 7 },
-  { id: 'service-status', visible: true, window: 'user' as const, order: 8 },
-  { id: 'settings', visible: true, window: 'user' as const, order: 9 },
->>>>>>> 66c4fb69
 ];